"""
Desktop Class
-------------

This class initializes AEDT and MessageManager to manage the AEDT
desktop.  It can be initialized in standalone way before launching an
app or it is automatically initialized to latest installed AEDT
version.


Examples
--------
Launch Desktop 2020R1 in Non-Graphical Mode and initialize HFSS

>>> import pyaedt
>>> desktop = pyaedt.Desktop("2020.1", NG=True)
>>> hfss = pyaedt.Hfss()

Launch Desktop 2019R3 in Graphical Mode

>>> desktop = Desktop("2019.3")
>>> hfss = pyaedt.Hfss()

The initialize Desktop to latest version installed on your machine in
Graphical Mode and initialize HFSS.

<<<<<<< HEAD
hfss = pyaedt.Hfss()
=======
:Example:

**Example 1**

desktop = Desktop("2020.1", NG = "True")   it launches Desktop 2020R1 in Non-Graphical Mode

hfss = HFSS()   it initialize HFSS


**Example 2**

desktop = Desktop("2019.3")   it launches Desktop 2019R3 in Graphical Mode

hfss = Hfss()                 it initialize HFSS


**Example 3**

hfss = Hfss()    the HFSS class will initialize Desktop to latest version installed on your machine in Graphical Mode and then will initialize HFSS


================
>>>>>>> a40f4f09

"""
from __future__ import absolute_import

import os
import sys
import traceback
import logging
import pkgutil
import getpass
import re
from .application.MessageManager import AEDTMessageManager
from .misc import list_installed_ansysem

pathname = os.path.dirname(__file__)
if os.path.exists(os.path.join(pathname,'version.txt')):
    with open(os.path.join(pathname,'version.txt'), "r") as f:
        pyaedtversion = f.readline()
elif os.path.exists(os.path.join(pathname, "..", 'version.txt')):
    with open(os.path.join(pathname, "..", 'version.txt'), "r") as f:
        pyaedtversion = f.readline()
else:
    pyaedtversion = "X"

_pythonver = sys.version_info[0]

if os.name == 'nt':
    IsWindows = True
else:
    IsWindows = False
logger = logging.getLogger(__name__)

if "IronPython" in sys.version or ".NETFramework" in sys.version:
    import clr  # IronPython C:\Program Files\AnsysEM\AnsysEM19.4\Win64\common\IronPython\ipy64.exe
    _com = 'pythonnet'
elif IsWindows:
    import pythoncom
    modules = [tup[1] for tup in pkgutil.iter_modules()]
    if 'clr' in modules:
        import clr
        import win32com.client
        _com = 'pythonnet_v3'
    elif 'win32com' in modules:
        import win32com.client
        _com = 'pywin32'
    else:
        raise Exception("Error. No win32com.client or Pythonnet modules found. Please install them")


def exception_to_desktop(self, ex_value, tb_data):
    """Writes the trace stack to the desktop when a python error occurs
    
    It adds the message to AEDT Global message manager and to the log file (if present)

    Parameters
    ----------
    ex_value :
        
    tb_data :
        

    Returns
    -------

    """
    desktop = sys.modules['__main__'].oDesktop
    try:
        oproject = desktop.GetActiveProject()
        proj_name = oproject.GetName()
        try:
            des_name = oproject.GetActiveDesign().GetName()
            if ";" in des_name:
                des_name = des_name.split(";")[1]
        except:
            des_name = ''
    except:
        proj_name = ''
        des_name = ''
    tb_trace = traceback.format_tb(tb_data)
    tblist = tb_trace[0].split('\n')
    desktop.AddMessage(proj_name, des_name, 2, str(ex_value))
    for el in tblist:
        desktop.AddMessage(proj_name, des_name, 2, el)


def update_aedt_registry(key, value, desktop_version="193"):
    """Windows Only
    
    Update aedt options registry keys. value includes "" if needed
    
    Examples
    --------
    
    updateAEDTRegistry("HFSS/HPCLicenseType",'"'12'"')
    
    updateAEDTRegistry("Icepak/HPCLicenseType",'"'8'"')
    
    updateAEDTRegistry("HFSS/UseLegacyElectronicsHPC","0")
    
    updateAEDTRegistry("HFSS/MPIVendor",'"'+"Intel"+'"')

    Parameters
    ----------
    key :
        
    value :
        
    desktop_version :
         (Default value = "193")

    Returns
    -------

    """
    import subprocess

    desktop_install_dir = os.environ["ANSYSEM_ROOT" + str(desktop_version)]

    with open(os.path.join(desktop_install_dir, "config", "ProductList.txt")) as file:
        product_version = next(file).rstrip()  # get first line

    options = '-set -ProductName {} + product_version -RegistryKey "{}" -RegistryValue "{}"'.format(product_version,
                                                                                                    key, value)
    command = '"{}/UpdateRegistry" {}'.format(desktop_install_dir, options)

    subprocess.call([command])


def release_desktop(close_projects=True, close_desktop=True):
    """Release the Desktop API

    Parameters
    ----------
    close_projects :
        Boolean, Close the projects opened in the session (Default value = True)
    close_desktop :
        Boolean, Close the active Desktop Session (Default value = True)

    Returns
    -------
    type
        None

    """
    if _com == "pythonnet":
        Module = sys.modules['__main__']
        desktop = Module.oDesktop
        scopeID = desktop.ScopeID
        i = 0
        if close_projects:
            proj_list = desktop.GetProjectList()
            for prj in proj_list:
                desktop.CloseProject(prj)

        while i <= scopeID:
            Module.COMUtil.ReleaseCOMObjectScope(Module.COMUtil.PInvokeProxyAPI, i)
            i += 1
        try:
            del Module.oDesktop
        except:
            Module.oMessenger.add_info_message("Attributes not present")

    elif _com == "pythonnet_v3":
        Module = sys.modules['__main__']
        desktop = Module.oDesktop
        i = 0
        if close_projects:
            proj_list = desktop.GetProjectList()
            for prj in proj_list:
                desktop.CloseProject(prj)

        if close_desktop:
            scopeID = 5
            while i <= scopeID:
                Module.COMUtil.ReleaseCOMObjectScope(Module.COMUtil.PInvokeProxyAPI, 0)
                i += 1
            Module = sys.modules['__main__']
            pid = Module.oDesktop.GetProcessID()
            try:
                os.kill(pid, 9)
                del Module.oDesktop
                return True
            except:
                Module.oMessenger.add_error_message("something went wrong in Closing AEDT")
                return False
        else:
            scopeID = 5
            while i <= scopeID:
                Module.COMUtil.ReleaseCOMObjectScope(Module.COMUtil.PInvokeProxyAPI,i)
                i += 1
            try:
                del Module.oDesktop
            except:
                Module.oMessenger.add_info_message("Attributes not present")
            try:
                del Module.pyaedt_initialized
            except:
                pass


def force_close_desktop():
    """Close all the projects and kill oDesktop
    
    :return: True (Closed) | False (Failed to Close)

    Parameters
    ----------

    Returns
    -------

    """
    Module = sys.modules['__main__']
    pid = Module.oDesktop.GetProcessID()
    if pid > 0:
        try:
            plist = Module.oDesktop.GetProjectList()
            for el in plist:
                Module.oDesktop.CloseProject(el)
        except:
            logger.error("No Projects. Closing Desktop Connection")
        try:
            scopeID = 5
            while i <= scopeID:
                Module.COMUtil.ReleaseCOMObjectScope(Module.COMUtil.PInvokeProxyAPI, 0)
                i += 1
        except:
            logger.error("No COM UTIL. Closing the Desktop....")
        try:
            del Module.pyaedt_initialized
        except:
            pass
        try:
            os.kill(pid, 9)
            del Module.oDesktop
            log= logging.getLogger(__name__)
            handlers = log.handlers[:]
            for handler in handlers:
                handler.close()
                log.removeHandler(handler)
            return True
        except:
            Module.oMessenger.add_error_message("something went wrong in Closing AEDT")
            log= logging.getLogger(__name__)
            handlers = log.handlers[:]
            for handler in handlers:
                handler.close()
                log.removeHandler(handler)
            return False


class Desktop:
    """The core module that initialize Ansys Electronics Desktop tool based on inputs provided:"""
    @property
    def version_keys(self):
        """ """

        self._version_keys = []
        self._version_ids = {}

        version_list = list_installed_ansysem()
        for version_env_var in version_list:
            current_version_id = version_env_var.replace("ANSYSEM_ROOT", '')
            version = int(current_version_id[0:2])
            release = int(current_version_id[2])
            if version < 20:
                if release < 3:
                    version -= 1
                else:
                    release -= 2
            v_key = "20{0}.{1}".format(version, release)
            self._version_keys.append(v_key)
            self._version_ids[v_key] = version_env_var
        return self._version_keys

    @property
    def current_version(self):
        """ """
        return self.version_keys[0]

    def __init__(self, specified_version=None, NG=False, AlwaysNew=True, release_on_exit=True):
        """
        Init Electronic Desktop. On Windows it works without limitations in IronPython and CPython. On Linux it works only in embedded Ironpython in AEDT

        :param specified_version: Version of AEDT to be used. if None. Latest version of AEDT is used
        :param NG: Non Graphical Boolean. True launch AEDT in NG Mode
        :param AlwaysNew: New Thread Boolean. if True it launches a new instance of AEDT even if another one of the specified_version is active on the machine
        :param release_on_exit: Bolean. Release Desktop on Exit
        """
        self._main = sys.modules['__main__']
        self._main.close_on_exit = False
        self._main.isoutsideDesktop = False
        self._main.pyaedt_version = pyaedtversion
        self.release = release_on_exit
        logger.debug("Launching Desktop Init")
        if "oDesktop" in dir(self._main) and self._main.oDesktop is not None:
            self._main.AEDTVersion = self._main.oDesktop.GetVersion()[0:6]
            self._main.oDesktop.RestoreWindow()
            self._main.oMessenger = AEDTMessageManager()
            base_path = self._main.oDesktop.GetExeDir()
            self._main.sDesktopinstallDirectory = base_path
            self.release = False
        else:
            if specified_version:
                assert specified_version in self.version_keys, \
                    "Specified version {} not known.".format(specified_version)
                version_key = specified_version
            else:
                version_key = self.current_version
            base_path = os.getenv(self._version_ids[version_key])
            self._main = sys.modules['__main__']
            self._main.sDesktopinstallDirectory = base_path
            version = "Ansoft.ElectronicsDesktop." + version_key
            self._main.AEDTVersion = version_key
            self._main.interpreter = _com
            self._main.interpreter_ver = _pythonver
            if "oDesktop" in dir(self._main):
                del self._main.oDesktop
            if _com == 'pythonnet':
                sys.path.append(base_path)
                sys.path.append(os.path.join(base_path, 'PythonFiles', 'DesktopPlugin'))
                clr.AddReference("Ansys.Ansoft.CoreCOMScripting")
                AnsoftCOMUtil = __import__("Ansys.Ansoft.CoreCOMScripting")
                self.COMUtil = AnsoftCOMUtil.Ansoft.CoreCOMScripting.Util.COMUtil
                self._main.COMUtil = self.COMUtil
                StandalonePyScriptWrapper = AnsoftCOMUtil.Ansoft.CoreCOMScripting.COM.StandalonePyScriptWrapper
                if NG or AlwaysNew:
                    # forcing new thread to start in non-graphical
                    oAnsoftApp = StandalonePyScriptWrapper.CreateObjectNew(NG)
                else:
                    oAnsoftApp = StandalonePyScriptWrapper.CreateObject(version)

                self._main.oDesktop = oAnsoftApp.GetAppDesktop()
                self._main.isoutsideDesktop = True
            elif _com == 'pythonnet_v3':
                sys.path.append(base_path)
                sys.path.append(os.path.join(base_path, 'PythonFiles', 'DesktopPlugin'))
                clr.AddReference("Ansys.Ansoft.CoreCOMScripting")
                AnsoftCOMUtil = __import__("Ansys.Ansoft.CoreCOMScripting")
                self.COMUtil = AnsoftCOMUtil.Ansoft.CoreCOMScripting.Util.COMUtil
                self._main.COMUtil = self.COMUtil
                StandalonePyScriptWrapper = AnsoftCOMUtil.Ansoft.CoreCOMScripting.COM.StandalonePyScriptWrapper
                oAnsoftApp = None
                logger.debug("Launching AEDT with Module Pythonnet")
                processID = []
                if IsWindows:
                    username = getpass.getuser()
                    process = "ansysedt.exe"
                    output = os.popen('tasklist /FI "IMAGENAME eq ansysedt.exe" /v').readlines()
                    pattern = r'^(?i)(?:{})\s+?(\d+)\s+.+[\s|\\](?:{})\s+'.format(process, username)
                    for l in output:
                        m = re.search(pattern, l)
                        if m:
                            processID.append(m.group(1))

                if NG or AlwaysNew:
                    #forcing new object in case of non-graphical run
                    App = StandalonePyScriptWrapper.CreateObjectNew(NG)
                else:
                    App = StandalonePyScriptWrapper.CreateObject(version)
                processID2 = []
                if IsWindows:
                    print("Info: Using Windows TaskManager to Load processes")
                    username = getpass.getuser()
                    process = "ansysedt.exe"
                    output = os.popen('tasklist /FI "IMAGENAME eq ansysedt.exe" /v').readlines()
                    pattern = r'^(?i)(?:{})\s+?(\d+)\s+.+[\s|\\](?:{})\s+'.format(process, username)
                    for l in output:
                        m = re.search(pattern, l)
                        if m:
                            processID2.append(m.group(1))

                proc = [i for i in processID2 if i not in processID]
                if not proc:
                    if NG:
                        self._main.close_on_exit = False
                    else:
                        self._main.close_on_exit = False
                    oAnsoftApp = win32com.client.Dispatch(version)
                    self._main.oDesktop = oAnsoftApp.GetAppDesktop()
                    self._main.isoutsideDesktop = True
                elif version_key>="2021.1":
                    self._main.close_on_exit = True
                    print("Info: {} Started with Process ID {}".format(version, proc[0]))
                    context = pythoncom.CreateBindCtx(0)
                    running_coms = pythoncom.GetRunningObjectTable()
                    monikiers = running_coms.EnumRunning()
                    for monikier in monikiers:
                        m = re.search(version[10:]+r"\.\d:"+str(proc[0]), monikier.GetDisplayName(context, monikier))
                        if m:
                            obj = running_coms.GetObject(monikier)
                            self._main.isoutsideDesktop = True
                            # self._main.oDesktop = win32com.client.gencache.EnsureDispatch(
                            #     obj.QueryInterface(pythoncom.IID_IDispatch))
                            self._main.oDesktop = win32com.client.Dispatch(obj.QueryInterface(pythoncom.IID_IDispatch))
                            break
                else:
                    logger.warning("pyaedt is not supported in versions older than 2021.1")
                    oAnsoftApp = win32com.client.Dispatch(version)
                    self._main.oDesktop = oAnsoftApp.GetAppDesktop()
                    self._main.isoutsideDesktop = True
            else:
                logger.debug("Launching AEDT with Module win32com.client")
                oAnsoftApp = win32com.client.Dispatch(version)
                self._main.oDesktop = oAnsoftApp.GetAppDesktop()
                self._main.isoutsideDesktop = True

            self._main.AEDTVersion = version_key
            self._main.oDesktop.RestoreWindow()
            self._main.oMessenger = AEDTMessageManager()
        self._main.pyaedt_initialized = True
        self.logger = logging.getLogger(__name__)
        if not self.logger.handlers:
            project_dir = self._main.oDesktop.GetProjectDirectory()
            logging.basicConfig(
                filename=os.path.join(project_dir, "pyaedt.log"),
                level=logging.DEBUG,
                format='%(asctime)s:%(name)s:%(levelname)-8s:%(message)s',
                datefmt='%Y/%m/%d %H.%M.%S')
            self.logger = logging.getLogger(__name__)
        info_msg0 = 'pyaedt v{} started'.format(pyaedtversion)
        info_msg1 = 'Started external COM connection with module {0}'.format(_com)
        info_msg2 = 'Python version {0}'.format(sys.version)
        info_msg3 = 'Exe path: {0}'.format(sys.executable)
        self._main.oMessenger.add_info_message(info_msg0, 'Global')
        self._main.oMessenger.add_info_message(info_msg1, 'Global')
        self._main.oMessenger.add_info_message(info_msg2, 'Global')
        self._main.oMessenger.add_info_message(info_msg3, 'Global')
        if _com == 'pywin32' and (AlwaysNew or NG):
            info_msg5 = 'AlwaysNew or NG option is not available for pywin32 connection only. Install Pythonnet to support it.'
            self._main.oMessenger.add_info_message(info_msg5, 'Global')
        elif _com == 'pythonnet':
            dll_path = os.path.join(base_path,"common","IronPython", "dlls")
            sys.path.append(dll_path)
            info_msg5 = 'Adding IronPython common dlls to sys.path: {0}'.format(dll_path)
            self._main.oMessenger.add_info_message(info_msg5, 'Global')

    @property
    def install_path(self):
        """ """
        version_key = self._main.AEDTVersion
        root = self._version_ids[version_key]
        return os.environ[root]

    def __enter__(self):
        return self

    def __exit__(self, ex_type, ex_value, ex_traceback):
        # Write the trace stack to the log file if an exception occurred in the main script
        if ex_type:
            err = self._exception(ex_value, ex_traceback)
        if self.release:
            self.release_desktop(close_projects=self._main.close_on_exit, close_on_exit=self._main.close_on_exit)

    def _exception(self, ex_value, tb_data):
        """Writes the trace stack to the desktop when a python error occurs

        Parameters
        ----------
        ex_value :
            
        tb_data :
            

        Returns
        -------

        """
        try:
            oproject = self._main.oDesktop.GetActiveProject()
            proj_name = oproject.GetName()
            try:
                des_name = oproject.GetActiveDesign().GetName()
                if ";" in des_name:
                    des_name = des_name.split(";")[1]
            except:
                des_name = ''
        except:
            proj_name = ''
            des_name = ''
        tb_trace = traceback.format_tb(tb_data)
        tblist = tb_trace[0].split('\n')
        self._main.oMessenger.add_error_message(str(ex_value), 'Global')
        #self._main.oDesktop.AddMessage(proj_name, des_name, 2, str(ex_value))
        for el in tblist:
            #self._main.oDesktop.AddMessage(proj_name, des_name, 2, el)
            self._main.oMessenger.add_error_message(el, 'Global')

        return str(ex_value)

    def release_desktop(self, close_projects=True, close_on_exit=True):
        """

        Parameters
        ----------
        close_projects :
             (Default value = True)
        close_on_exit :
             (Default value = True)

        Returns
        -------

        """
        release_desktop(close_projects, close_on_exit)

    def force_close_desktop(self):
        """ """
        force_close_desktop()

    def close_desktop(self):
        """ """
        force_close_desktop()

    def enable_autosave(self):
        """ """
        self._main.oDesktop.EnableAutoSave(True)

    def disable_autosave(self):
        """ """
        self._main.oDesktop.EnableAutoSave(False)


def get_version_env_variable(version_id):
    """

    Parameters
    ----------
    version_id :
        

    Returns
    -------

    """
    version_env_var = "ANSYSEM_ROOT"
    values = version_id.split('.')
    version = int(values[0][2:])
    release = int(values[1])
    if version < 20:
        if release < 3:
            version += 1
        else:
            release += 2
    version_env_var += str(version) + str(release)
    return version_env_var


def get_version_key(version_id):
    """

    Parameters
    ----------
    version_id :
        

    Returns
    -------

    """
    values = version_id.split('.')
    version = int(values[0][2:])
    release = int(values[1])
    version_key = str(version) + str(release)
    return version_key<|MERGE_RESOLUTION|>--- conflicted
+++ resolved
@@ -23,33 +23,6 @@
 
 The initialize Desktop to latest version installed on your machine in
 Graphical Mode and initialize HFSS.
-
-<<<<<<< HEAD
-hfss = pyaedt.Hfss()
-=======
-:Example:
-
-**Example 1**
-
-desktop = Desktop("2020.1", NG = "True")   it launches Desktop 2020R1 in Non-Graphical Mode
-
-hfss = HFSS()   it initialize HFSS
-
-
-**Example 2**
-
-desktop = Desktop("2019.3")   it launches Desktop 2019R3 in Graphical Mode
-
-hfss = Hfss()                 it initialize HFSS
-
-
-**Example 3**
-
-hfss = Hfss()    the HFSS class will initialize Desktop to latest version installed on your machine in Graphical Mode and then will initialize HFSS
-
-
-================
->>>>>>> a40f4f09
 
 """
 from __future__ import absolute_import
