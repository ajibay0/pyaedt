--- conflicted
+++ resolved
@@ -5,11 +5,7 @@
 import os
 import warnings
 
-<<<<<<< HEAD
-from pyaedt.edb_core.edb_data.primitives import EDBPrimitives
-=======
 from pyaedt.edb_core.edb_data.primitives_data import EDBPrimitives
->>>>>>> bd1466f6
 from pyaedt.edb_core.edb_data.simulation_configuration import SimulationConfiguration
 from pyaedt.edb_core.edb_data.utilities import EDBStatistics
 from pyaedt.edb_core.general import convert_py_list_to_net_list
@@ -120,11 +116,7 @@
 
         Returns
         -------
-<<<<<<< HEAD
-        list of :class:`pyaedt.edb_core.edb_data.EDBPrimitives`
-=======
         list of :class:`pyaedt.edb_core.edb_data.primitives_data.EDBPrimitives`
->>>>>>> bd1466f6
             List of primitives.
         """
         if not self._prims:
@@ -150,11 +142,7 @@
 
         Returns
         -------
-<<<<<<< HEAD
-        list of :class:`pyaedt.edb_core.edb_data.EDBPrimitives`
-=======
         list of :class:`pyaedt.edb_core.edb_data.primitives_data.EDBPrimitives`
->>>>>>> bd1466f6
             List of rectangles.
 
         """
@@ -166,11 +154,7 @@
 
         Returns
         -------
-<<<<<<< HEAD
-        list of :class:`pyaedt.edb_core.edb_data.EDBPrimitives`
-=======
         list of :class:`pyaedt.edb_core.edb_data.primitives_data.EDBPrimitives`
->>>>>>> bd1466f6
             List of circles.
 
         """
@@ -182,11 +166,7 @@
 
         Returns
         -------
-<<<<<<< HEAD
-        list of :class:`pyaedt.edb_core.edb_data.EDBPrimitives`
-=======
         list of :class:`pyaedt.edb_core.edb_data.primitives_data.EDBPrimitives`
->>>>>>> bd1466f6
             List of paths.
         """
         return [i for i in self.primitives if i.type == "Path"]
@@ -197,11 +177,7 @@
 
         Returns
         -------
-<<<<<<< HEAD
-        list of :class:`pyaedt.edb_core.edb_data.EDBPrimitives`
-=======
         list of :class:`pyaedt.edb_core.edb_data.primitives_data.EDBPrimitives`
->>>>>>> bd1466f6
             List of bondwires.
         """
         return [i for i in self.primitives if i.type == "Bondwire"]
@@ -212,11 +188,7 @@
 
         Returns
         -------
-<<<<<<< HEAD
-        list of :class:`pyaedt.edb_core.edb_data.EDBPrimitives`
-=======
         list of :class:`pyaedt.edb_core.edb_data.primitives_data.EDBPrimitives`
->>>>>>> bd1466f6
             List of polygons.
         """
         return [i for i in self.primitives if i.type == "Polygon"]
@@ -563,11 +535,7 @@
 
         Returns
         -------
-<<<<<<< HEAD
-        bool, :class:`pyaedt.edb_core.edb_data.EDBPrimitives`
-=======
         bool, :class:`pyaedt.edb_core.edb_data.primitives.EDBPrimitives`
->>>>>>> bd1466f6
             Polygon when successful, ``False`` when failed.
         """
         net = self._pedb.core_nets.find_or_create_net(net_name)
@@ -1181,11 +1149,7 @@
 
         Parameters
         ----------
-<<<<<<< HEAD
-        simulation_setup : simulation_setup edb_data.SimulationConfiguration object
-=======
         simulation_setup : simulation_setup edb_data.simulation_configuration.SimulationConfiguration object
->>>>>>> bd1466f6
 
         Returns
         -------
