# Minimal makefile for Sphinx documentation
#

# You can set these variables from the command line, and also
# from the environment for the first two.
SPHINXOPTS    ?= -j auto --color -w build_errors.txt
SPHINXBUILD   ?= sphinx-build
SOURCEDIR     = source
BUILDDIR      = _build
LINKCHECKDIR  = $(BUILDDIR)/linkcheck
LINKCHECKOPTS = -d $(BUILDDIR)/.doctrees -W --keep-going --color

# Put it first so that "make" without argument is like "make help".
help:
	@$(SPHINXBUILD) -M help "$(SOURCEDIR)" "$(BUILDDIR)" $(SPHINXOPTS) $(O)

.PHONY: help Makefile

.install-deps:
	@pip freeze | grep -q "vtk-osmesa" && is_vtk_osmesa_installed="yes" || is_vtk_osmesa_installed="no"
	@if [ "${ON_CI}" = "True" ] && [ "$$is_vtk_osmesa_installed" != "yes" ]; then \
		@echo "Removing package(s) to avoid conflicts with package(s) needed for CI/CD"; \
		pip uninstall --yes vtk; \
		@echo "Installing CI/CD required package(s)"; \
		pip install --extra-index-url https://wheels.vtk.org vtk-osmesa==9.2.20230527.dev0; \
	fi

# Catch-all target: route all unknown targets to Sphinx using the new
# "make mode" option.  $(O) is meant as a shortcut for $(SPHINXOPTS).
%: .install-deps Makefile
	@$(SPHINXBUILD) -M $@ "$(SOURCEDIR)" "$(BUILDDIR)" $(SPHINXOPTS) $(O)

clean: .install-deps
	@echo "Cleaning everything."
	rm -rf $(BUILDDIR)/*
	rm -rf examples/
	find . -type d -name "_autosummary" -exec rm -rf {} +

# FIXME: currently linkcheck freezes and further investigation must be performed
# linkcheck:
# 	@echo "Checking links."
# 	@$(SPHINXBUILD) -M linkcheck "$(SOURCEDIR)" "$(BUILDDIR)" $(SPHINXOPTS) $(LINKCHECKOPTS) -vv
# 	@echo
# 	@echo "Check finished. Report is in $(LINKCHECKDIR)."

html-noexamples: .install-deps
	@echo "Building HTML pages without running examples."
	export PYAEDT_DOC_RUN_EXAMPLES="0"
	@# FIXME: currently linkcheck freezes and further investigation must be performed
	@# @$(SPHINXBUILD) -M linkcheck "$(SOURCEDIR)" "$(BUILDDIR)" $(SPHINXOPTS) $(LINKCHECKOPTS) $(O)
	@$(SPHINXBUILD) -M html "$(SOURCEDIR)" "$(BUILDDIR)" $(SPHINXOPTS) $(O)
	@echo
	@echo "Build finished. The HTML pages are in $(BUILDDIR)."

<<<<<<< HEAD
html: .install-deps
	@echo "Building HTML pages with running examples."
	export PYAEDT_DOC_RUN_EXAMPLES="1"
	@# FIXME: currently linkcheck freezes and further investigation must be performed
	@# @$(SPHINXBUILD) -M linkcheck "$(SOURCEDIR)" "$(BUILDDIR)" $(SPHINXOPTS) $(LINKCHECKOPTS) $(O)
	@$(SPHINXBUILD) -M html "$(SOURCEDIR)" "$(BUILDDIR)" $(SPHINXOPTS) $(O)
	@echo
	@echo "Build finished. The HTML pages are in $(BUILDDIR)."

# Build PDF pages
pdf: .install-deps
	@echo "Building PDF pages."
	@$(SPHINXBUILD) -M latex "$(SOURCEDIR)" "$(BUILDDIR)" $(SPHINXOPTS) $(O)
	cd $(BUILDDIR)/latex && latexmk -r latexmkrc -pdf *.tex -interaction=nonstopmode || true
	(test -f $(BUILDDIR)/latex/pyaedt.pdf && echo pdf exists) || exit 1
	@echo "Build finished. The PDF pages are in $(BUILDDIR)."
=======
phtml-no-examples:
	export PYAEDT_SKIP_EXAMPLE="1"
	$(SPHINXBUILD) -M html "$(SOURCEDIR)" "$(BUILDDIR)" $(SPHINXOPTS) $(O) -j auto

# Build pdf docs.
pdf:
	@$(SPHINXBUILD) -M latex "$(SOURCEDIR)" "$(BUILDDIR)" $(SPHINXOPTS) $(O)
	cd $(BUILDDIR)/latex && latexmk -r latexmkrc -pdf *.tex -interaction=nonstopmode || true
	(test -f $(BUILDDIR)/latex/PyAEDT-Documentation-*.pdf && echo pdf exists) || exit 1

pdf-no-examples:
	export PYAEDT_SKIP_EXAMPLE="1"
	@$(SPHINXBUILD) -M latex "$(SOURCEDIR)" "$(BUILDDIR)" $(SPHINXOPTS) $(O)
	cd $(BUILDDIR)/latex && latexmk -r latexmkrc -pdf *.tex -interaction=nonstopmode || true
	(test -f $(BUILDDIR)/latex/PyAEDT-Documentation-*.pdf && echo pdf exists) || exit 1

# build docs like the CI build
cibuild:
	mkdir source/examples -p
	echo 'Examples' > source/examples/index.rst
	echo '========' >> source/examples/index.rst
	$(SPHINXBUILD) -M html "$(SOURCEDIR)" "$(BUILDDIR)" $(SPHINXOPTS) $(O) -j auto -w build_errors.txt -N
	python print_errors.py
>>>>>>> e9c72900
<|MERGE_RESOLUTION|>--- conflicted
+++ resolved
@@ -52,7 +52,6 @@
 	@echo
 	@echo "Build finished. The HTML pages are in $(BUILDDIR)."
 
-<<<<<<< HEAD
 html: .install-deps
 	@echo "Building HTML pages with running examples."
 	export PYAEDT_DOC_RUN_EXAMPLES="1"
@@ -62,35 +61,17 @@
 	@echo
 	@echo "Build finished. The HTML pages are in $(BUILDDIR)."
 
-# Build PDF pages
+pdf-noexamples: .install-deps
+	@echo "Building PDF pages without running examples."
+	export PYAEDT_DOC_RUN_EXAMPLES="0"
+	@$(SPHINXBUILD) -M latex "$(SOURCEDIR)" "$(BUILDDIR)" $(SPHINXOPTS) $(O)
+	cd $(BUILDDIR)/latex && latexmk -r latexmkrc -pdf *.tex -interaction=nonstopmode || true
+	(test -f $(BUILDDIR)/latex/pyaedt.pdf && echo pdf exists) || exit 1
+	@echo "Build finished. The PDF pages are in $(BUILDDIR)."
+
 pdf: .install-deps
 	@echo "Building PDF pages."
 	@$(SPHINXBUILD) -M latex "$(SOURCEDIR)" "$(BUILDDIR)" $(SPHINXOPTS) $(O)
 	cd $(BUILDDIR)/latex && latexmk -r latexmkrc -pdf *.tex -interaction=nonstopmode || true
 	(test -f $(BUILDDIR)/latex/pyaedt.pdf && echo pdf exists) || exit 1
-	@echo "Build finished. The PDF pages are in $(BUILDDIR)."
-=======
-phtml-no-examples:
-	export PYAEDT_SKIP_EXAMPLE="1"
-	$(SPHINXBUILD) -M html "$(SOURCEDIR)" "$(BUILDDIR)" $(SPHINXOPTS) $(O) -j auto
-
-# Build pdf docs.
-pdf:
-	@$(SPHINXBUILD) -M latex "$(SOURCEDIR)" "$(BUILDDIR)" $(SPHINXOPTS) $(O)
-	cd $(BUILDDIR)/latex && latexmk -r latexmkrc -pdf *.tex -interaction=nonstopmode || true
-	(test -f $(BUILDDIR)/latex/PyAEDT-Documentation-*.pdf && echo pdf exists) || exit 1
-
-pdf-no-examples:
-	export PYAEDT_SKIP_EXAMPLE="1"
-	@$(SPHINXBUILD) -M latex "$(SOURCEDIR)" "$(BUILDDIR)" $(SPHINXOPTS) $(O)
-	cd $(BUILDDIR)/latex && latexmk -r latexmkrc -pdf *.tex -interaction=nonstopmode || true
-	(test -f $(BUILDDIR)/latex/PyAEDT-Documentation-*.pdf && echo pdf exists) || exit 1
-
-# build docs like the CI build
-cibuild:
-	mkdir source/examples -p
-	echo 'Examples' > source/examples/index.rst
-	echo '========' >> source/examples/index.rst
-	$(SPHINXBUILD) -M html "$(SOURCEDIR)" "$(BUILDDIR)" $(SPHINXOPTS) $(O) -j auto -w build_errors.txt -N
-	python print_errors.py
->>>>>>> e9c72900
+	@echo "Build finished. The PDF pages are in $(BUILDDIR)."